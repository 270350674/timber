--- conflicted
+++ resolved
@@ -5,15 +5,10 @@
       'minSdk': 9,
       'compileSdk': 27,
 
-<<<<<<< HEAD
       'kotlin': '1.2.21',
 
-      'androidPlugin': '3.0.0',
-      'androidTools': '26.0.0',
-=======
       'androidPlugin': '3.1.0-beta2',
       'androidTools': '26.1.0-beta2',
->>>>>>> 1dd4e357
 
       'butterknife': '8.8.1',
   ]
